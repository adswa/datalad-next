--- conflicted
+++ resolved
@@ -15,11 +15,8 @@
 
 __all__ = ['CredentialManager']
 
-<<<<<<< HEAD
 from collections.abc import Callable
-=======
 from collections.abc import Set
->>>>>>> 97b373ce
 from datetime import datetime
 import logging
 import re
