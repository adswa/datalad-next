--- conflicted
+++ resolved
@@ -7,16 +7,12 @@
 import os
 from os import environ
 from pathlib import Path
-<<<<<<< HEAD
 from typing import (
     Any,
     List,
     Tuple,
 )
-=======
 import subprocess
-from typing import Any
->>>>>>> 97b373ce
 
 from datalad.support.external_versions import external_versions
 # all datalad-core test utils needed for datalad-next
@@ -272,11 +268,7 @@
             raise AssertionError(
                 "UI response requested, but no further are provisioned")
         response = self.staged_responses.popleft()
-<<<<<<< HEAD
         self._log.append(('response', (response,)))
-        return response
-=======
-        self._log.append(('response', response))
         return response
 
 
@@ -324,5 +316,4 @@
         check=True,
     )
     if localpath:
-        assert not (Path(localpath) / 'datalad-tests-probe').exists()
->>>>>>> 97b373ce
+        assert not (Path(localpath) / 'datalad-tests-probe').exists()